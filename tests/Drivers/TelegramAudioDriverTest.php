<?php

namespace Mpociot\BotMan\Tests\Drivers;

use Mockery as m;
use Mpociot\BotMan\Http\Curl;
use PHPUnit_Framework_TestCase;
use Mpociot\BotMan\Messages\Matcher;
use Symfony\Component\HttpFoundation\Request;
use Symfony\Component\HttpFoundation\Response;
use Mpociot\BotMan\Drivers\TelegramAudioDriver;

class TelegramAudioDriverTest extends PHPUnit_Framework_TestCase
{
    private function getDriver($responseData, $htmlInterface = null)
    {
        $request = m::mock(Request::class.'[getContent]');
        $request->shouldReceive('getContent')->andReturn(json_encode($responseData));
        if ($htmlInterface === null) {
            $htmlInterface = m::mock(Curl::class);
        }

        return new TelegramAudioDriver($request, [], $htmlInterface);
    }

    /** @test */
    public function it_returns_the_driver_name()
    {
        $driver = $this->getDriver([]);
        $this->assertSame('TelegramAudio', $driver->getName());
    }

    /** @test */
    public function it_matches_the_request()
    {
        $driver = $this->getDriver([
            'update_id' => '1234567890',
            'message' => [
                'message_id' => '123',
                'from' => [
                    'id' => 'from_id',
                ],
                'chat' => [
                    'id' => 'chat_id',
                ],
                'text' => 'Hallo',
            ],
        ]);
        $this->assertFalse($driver->matchesRequest());

        $driver = $this->getDriver([
            'update_id' => '1234567890',
            'message' => [
                'message_id' => '123',
                'from' => [
                    'id' => 'from_id',
                ],
                'chat' => [
                    'id' => 'chat_id',
                ],
                'document' => [
                    'mime_type' => 'image/png',
                    'file_id' => 'AgADAgAD6KcxG4tSUUnK3tsu3YsxCu8VSw0ABO72aPxtHuGxcGMFAAEC',
                ],
            ],
        ]);
        $this->assertFalse($driver->matchesRequest());

        $driver = $this->getDriver([
            'update_id' => '1234567890',
            'message' => [
                'message_id' => '123',
                'from' => [
                    'id' => 'from_id',
                ],
                'chat' => [
                    'id' => 'chat_id',
                ],
                'audio' => [
                    'mime_type' => 'audio/x-m4a"',
                    'file_id' => 'AgADAgAD6KcxG4tSUUnK3tsu3YsxCu8VSw0ABO72aPxtHuGxcGMFAAEC',
                ],
            ],
        ]);
        $this->assertTrue($driver->matchesRequest());

        $driver = $this->getDriver([
            'update_id' => '1234567890',
            'message' => [
                'message_id' => '123',
                'from' => [
                    'id' => 'from_id',
                ],
                'chat' => [
                    'id' => 'chat_id',
                ],
                'voice' => [
                    'mime_type' => 'audio/ogg',
                    'file_id' => 'AgADAgAD6KcxG4tSUUnK3tsu3YsxCu8VSw0ABO72aPxtHuGxcGMFAAEC',
                ],
            ],
        ]);
        $this->assertTrue($driver->matchesRequest());
    }

    /** @test */
    public function it_returns_the_message_object()
    {
        $response = new Response('{"result": {"file_path": "foo"}}');
        $htmlInterface = m::mock(Curl::class);
        $htmlInterface->shouldReceive('get')->with('https://api.telegram.org/bot/getFile', [
            'file_id' => 'AgADAgAD6KcxG4tSUUnK3tsu3YsxCu8VSw0ABO72aPxtHuGxcGMFAAEC',
        ])->andReturn($response);

        $driver = $this->getDriver([
            'update_id' => '1234567890',
            'message' => [
                'message_id' => '123',
                'from' => [
                    'id' => 'from_id',
                ],
                'chat' => [
                    'id' => 'chat_id',
                ],
                'audio' => [
                    'mime_type' => 'video/quicktime',
                    'file_id' => 'AgADAgAD6KcxG4tSUUnK3tsu3YsxCu8VSw0ABO72aPxtHuGxcGMFAAEC',
                ],
            ],
        ], $htmlInterface);
        $this->assertTrue(is_array($driver->getMessages()));
    }

    /** @test */
    public function it_returns_the_audio()
    {
        $response = new Response('{"result": {"file_path": "foo"}}');
        $htmlInterface = m::mock(Curl::class);
        $htmlInterface->shouldReceive('get')->with('https://api.telegram.org/bot/getFile', [
            'file_id' => 'AgADAgAD6KcxG4tSUUnK3tsu3YsxCu8VSw0ABO72aPxtHuGxcGMFAAEC',
        ])->andReturn($response);

        $driver = $this->getDriver([
            'update_id' => '1234567890',
            'message' => [
                'message_id' => '123',
                'from' => [
                    'id' => 'from_id',
                ],
                'chat' => [
                    'id' => 'chat_id',
                ],
                'audio' => [
                    'mime_type' => 'audio/x-m4a"',
                    'file_id' => 'AgADAgAD6KcxG4tSUUnK3tsu3YsxCu8VSw0ABO72aPxtHuGxcGMFAAEC',
                ],
            ],
        ], $htmlInterface);
        $message = $driver->getMessages()[0];
<<<<<<< HEAD
        $this->assertSame(Matcher::AUDIO_PATTERN, $message->getMessage());
        $this->assertSame(['https://api.telegram.org/file/bot/foo'], $message->getAudio());
=======
        $this->assertSame(BotMan::AUDIO_PATTERN, $message->getText());
        $this->assertSame('https://api.telegram.org/file/bot/foo', $message->getAudio()[0]->getUrl());
        $this->assertSame([
	        'mime_type' => 'audio/x-m4a"',
	        'file_id' => 'AgADAgAD6KcxG4tSUUnK3tsu3YsxCu8VSw0ABO72aPxtHuGxcGMFAAEC',
        ], $message->getAudio()[0]->getPayload());
>>>>>>> 5aef3497
    }

    /** @test */
    public function it_returns_the_audio_for_voices()
    {
        $response = new Response('{"result": {"file_path": "foo"}}');
        $htmlInterface = m::mock(Curl::class);
        $htmlInterface->shouldReceive('get')->with('https://api.telegram.org/bot/getFile', [
            'file_id' => 'AgADAgAD6KcxG4tSUUnK3tsu3YsxCu8VSw0ABO72aPxtHuGxcGMFAAEC',
        ])->andReturn($response);

        $driver = $this->getDriver([
            'update_id' => '1234567890',
            'message' => [
                'message_id' => '123',
                'from' => [
                    'id' => 'from_id',
                ],
                'chat' => [
                    'id' => 'chat_id',
                ],
                'voice' => [
                    'mime_type' => 'audio/x-m4a"',
                    'file_id' => 'AgADAgAD6KcxG4tSUUnK3tsu3YsxCu8VSw0ABO72aPxtHuGxcGMFAAEC',
                ],
            ],
        ], $htmlInterface);
        $message = $driver->getMessages()[0];
<<<<<<< HEAD
        $this->assertSame(Matcher::AUDIO_PATTERN, $message->getMessage());
        $this->assertSame(['https://api.telegram.org/file/bot/foo'], $message->getAudio());
=======
        $this->assertSame(BotMan::AUDIO_PATTERN, $message->getText());
        $this->assertSame('https://api.telegram.org/file/bot/foo', $message->getAudio()[0]->getUrl());
        $this->assertSame([
	        'mime_type' => 'audio/x-m4a"',
	        'file_id' => 'AgADAgAD6KcxG4tSUUnK3tsu3YsxCu8VSw0ABO72aPxtHuGxcGMFAAEC',
        ], $message->getAudio()[0]->getPayload());
>>>>>>> 5aef3497
    }
}<|MERGE_RESOLUTION|>--- conflicted
+++ resolved
@@ -157,17 +157,12 @@
             ],
         ], $htmlInterface);
         $message = $driver->getMessages()[0];
-<<<<<<< HEAD
-        $this->assertSame(Matcher::AUDIO_PATTERN, $message->getMessage());
-        $this->assertSame(['https://api.telegram.org/file/bot/foo'], $message->getAudio());
-=======
-        $this->assertSame(BotMan::AUDIO_PATTERN, $message->getText());
+        $this->assertSame(Matcher::AUDIO_PATTERN, $message->getText());
         $this->assertSame('https://api.telegram.org/file/bot/foo', $message->getAudio()[0]->getUrl());
         $this->assertSame([
 	        'mime_type' => 'audio/x-m4a"',
 	        'file_id' => 'AgADAgAD6KcxG4tSUUnK3tsu3YsxCu8VSw0ABO72aPxtHuGxcGMFAAEC',
         ], $message->getAudio()[0]->getPayload());
->>>>>>> 5aef3497
     }
 
     /** @test */
@@ -196,16 +191,11 @@
             ],
         ], $htmlInterface);
         $message = $driver->getMessages()[0];
-<<<<<<< HEAD
-        $this->assertSame(Matcher::AUDIO_PATTERN, $message->getMessage());
-        $this->assertSame(['https://api.telegram.org/file/bot/foo'], $message->getAudio());
-=======
-        $this->assertSame(BotMan::AUDIO_PATTERN, $message->getText());
+        $this->assertSame(Matcher::AUDIO_PATTERN, $message->getText());
         $this->assertSame('https://api.telegram.org/file/bot/foo', $message->getAudio()[0]->getUrl());
         $this->assertSame([
 	        'mime_type' => 'audio/x-m4a"',
 	        'file_id' => 'AgADAgAD6KcxG4tSUUnK3tsu3YsxCu8VSw0ABO72aPxtHuGxcGMFAAEC',
         ], $message->getAudio()[0]->getPayload());
->>>>>>> 5aef3497
     }
 }