--- conflicted
+++ resolved
@@ -3,12 +3,9 @@
 namespace Mpociot\BotMan\Tests\Drivers;
 
 use Mockery as m;
-<<<<<<< HEAD
-=======
+
 use Mpociot\BotMan\Attachments\Image;
-use Mpociot\BotMan\BotMan;
 use Mpociot\BotMan\Message;
->>>>>>> 5aef3497
 use Mpociot\BotMan\Http\Curl;
 use PHPUnit_Framework_TestCase;
 use Mpociot\BotMan\Messages\Matcher;
@@ -90,11 +87,7 @@
     {
         $driver = $this->getDriver($this->getResponseData());
         $message = $driver->getMessages()[0];
-<<<<<<< HEAD
-        $this->assertSame(Matcher::IMAGE_PATTERN, $message->getMessage());
-        $this->assertSame(['http://foo.bar/baz.png'], $message->getImages());
-=======
-        $this->assertSame(BotMan::IMAGE_PATTERN, $message->getText());
+        $this->assertSame(Matcher::IMAGE_PATTERN, $message->getText());
 
         $image = $message->getImages()[0];
         $this->assertSame('http://foo.bar/baz.png', $image->getUrl());
@@ -103,6 +96,5 @@
 	        'contentUrl' => 'http://foo.bar/baz.png',
 	        'name' => 'baz.png',
         ], $image->getPayload());
->>>>>>> 5aef3497
     }
 }