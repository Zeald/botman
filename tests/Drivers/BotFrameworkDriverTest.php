--- conflicted
+++ resolved
@@ -440,12 +440,7 @@
         ], $html);
 
         $message = $driver->getMessages()[0];
-<<<<<<< HEAD
         $driver->reply(\Mpociot\BotMan\Messages\Message::create('Test')->withAttachment(Image::url('http://foo.com/bar.png')), $message);
-=======
-        $payload = $driver->buildServicePayload(\Mpociot\BotMan\Messages\Message::create('Test')->image('http://foo.com/bar.png'), $message);
-        $driver->sendPayload($payload);
->>>>>>> d8b650e0
     }
 
     /** @test */
@@ -491,11 +486,7 @@
         ], $html);
 
         $message = $driver->getMessages()[0];
-<<<<<<< HEAD
-        $driver->reply(\Mpociot\BotMan\Messages\Message::create('Test')->withAttachment(Video::url('http://foo.com/bar.mp4')), $message);
-=======
-        $payload = $driver->buildServicePayload(\Mpociot\BotMan\Messages\Message::create('Test')->video('http://foo.com/bar.mp4'), $message);
+        $payload = $driver->buildServicePayload(\Mpociot\BotMan\Messages\Message::create('Test')->withAttachment(Video::url('http://foo.com/bar.mp4')), $message);
         $driver->sendPayload($payload);
->>>>>>> d8b650e0
     }
 }