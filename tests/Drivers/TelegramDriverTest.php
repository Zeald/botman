<?php

namespace Mpociot\BotMan\Tests\Drivers;

use Mockery as m;
use Mpociot\BotMan\Attachments\Image;
use Mpociot\BotMan\Attachments\Video;
use Mpociot\BotMan\Button;
use Mpociot\BotMan\Message;
use Mpociot\BotMan\Question;
use Mpociot\BotMan\Http\Curl;
use PHPUnit_Framework_TestCase;
use Mpociot\BotMan\Drivers\TelegramDriver;
use Symfony\Component\HttpFoundation\Request;

class TelegramDriverTest extends PHPUnit_Framework_TestCase
{
    private function getDriver($responseData, $htmlInterface = null)
    {
        $request = m::mock(Request::class.'[getContent]');
        $request->shouldReceive('getContent')->andReturn(json_encode($responseData));
        if ($htmlInterface === null) {
            $htmlInterface = m::mock(Curl::class);
        }

        return new TelegramDriver($request, [], $htmlInterface);
    }

    /** @test */
    public function it_returns_the_driver_name()
    {
        $driver = $this->getDriver([]);
        $this->assertSame('Telegram', $driver->getName());
    }

    /** @test */
    public function it_matches_the_request()
    {
        $driver = $this->getDriver([
            'event' => [
                'text' => 'bar',
            ],
        ]);
        $this->assertFalse($driver->matchesRequest());

        $driver = $this->getDriver([
            'update_id' => '1234567890',
            'message' => [
                'message_id' => '123',
                'from' => [
                    'id' => 'from_id',
                ],
                'chat' => [
                    'id' => 'chat_id',
                ],
                'date' => '1480369277',
                'text' => 'Telegram Text',
            ],
        ]);
        $this->assertTrue($driver->matchesRequest());
    }

    /** @test */
    public function it_returns_the_message_object()
    {
        $driver = $this->getDriver([
            'update_id' => '1234567890',
            'message' => [
                'message_id' => '123',
                'from' => [
                    'id' => 'from_id',
                ],
                'chat' => [
                    'id' => 'chat_id',
                ],
                'date' => '1480369277',
                'text' => 'Telegram Text',
            ],
        ]);
        $this->assertTrue(is_array($driver->getMessages()));
    }

    /** @test */
    public function it_returns_the_message_text()
    {
        $driver = $this->getDriver([
            'update_id' => '1234567890',
            'message' => [
                'message_id' => '123',
                'from' => [
                    'id' => 'from_id',
                ],
                'chat' => [
                    'id' => 'chat_id',
                ],
                'date' => '1480369277',
                'text' => 'Hi Julia',
            ],
        ]);
        $this->assertSame('Hi Julia', $driver->getMessages()[0]->getText());
    }

    /** @test */
    public function it_detects_bots()
    {
        $driver = $this->getDriver([
            'update_id' => '1234567890',
            'message' => [
                'message_id' => '123',
                'from' => [
                    'id' => 'from_id',
                ],
                'chat' => [
                    'id' => 'chat_id',
                ],
                'date' => '1480369277',
                'text' => 'Telegram Text',
            ],
        ]);
        $this->assertFalse($driver->isBot());
    }

    /** @test */
    public function it_returns_the_user_id()
    {
        $driver = $this->getDriver([
            'update_id' => '1234567890',
            'message' => [
                'message_id' => '123',
                'from' => [
                    'id' => 'from_id',
                ],
                'chat' => [
                    'id' => 'chat_id',
                ],
                'date' => '1480369277',
                'text' => 'Telegram Text',
            ],
            'entities' => [],
        ]);
        $this->assertSame('from_id', $driver->getMessages()[0]->getUser());
    }

    /** @test */
    public function it_returns_the_channel_id()
    {
        $driver = $this->getDriver([
            'update_id' => '1234567890',
            'message' => [
                'message_id' => '123',
                'from' => [
                    'id' => 'from_id',
                ],
                'chat' => [
                    'id' => 'chat_id',
                ],
                'date' => '1480369277',
                'text' => 'Telegram Text',
            ],
            'entities' => [],
        ]);
        $this->assertSame('chat_id', $driver->getMessages()[0]->getChannel());
    }

    /** @test */
    public function it_detects_users_from_interactive_messages()
    {
        $driver = $this->getDriver([
            'update_id' => '1234567890',
            'callback_query' => [
                'id' => '11717237123',
                'from' => [
                    'id' => 'from_id',
                ],
                'message' => [
                    'message_id' => '123',
                    'from' => [
                        'id' => 'from_id',
                    ],
                    'chat' => [
                        'id' => 'chat_id',
                    ],
                    'date' => '1480369277',
                    'text' => 'Telegram Text',
                ],
            ],
            'data' => 'FooBar',
        ]);

        $this->assertSame('from_id', $driver->getMessages()[0]->getUser());
    }

    /** @test */
    public function it_detects_channels_from_interactive_messages()
    {
        $driver = $this->getDriver([
            'update_id' => '1234567890',
            'callback_query' => [
                'id' => '11717237123',
                'from' => [
                    'id' => 'from_id',
                ],
                'message' => [
                    'message_id' => '123',
                    'from' => [
                        'id' => 'from_id',
                    ],
                    'chat' => [
                        'id' => 'chat_id',
                    ],
                    'date' => '1480369277',
                    'text' => 'Telegram Text',
                ],
            ],
            'data' => 'FooBar',
        ]);

        $this->assertSame('chat_id', $driver->getMessages()[0]->getChannel());
    }

    /** @test */
    public function it_returns_payload_from_interactive_messages()
    {
        $payload = [
            'message_id' => '123',
            'from' => [
                'id' => 'from_id',
            ],
            'chat' => [
                'id' => 'chat_id',
            ],
            'date' => '1480369277',
            'text' => 'Telegram Text',
        ];

        $driver = $this->getDriver([
            'update_id' => '1234567890',
            'callback_query' => [
                'id' => '11717237123',
                'from' => [
                    'id' => 'from_id',
                ],
                'message' => $payload,
            ],
            'data' => 'FooBar',
        ]);

        $this->assertSame($payload, $driver->getMessages()[0]->getPayload());
    }

    /** @test */
    public function it_returns_answer_from_interactive_messages_and_edits_original_message()
    {
        $responseData = [
            'update_id' => '1234567890',
            'callback_query' => [
                'id' => '11717237123',
                'from' => [
                    'id' => 'from_id',
                ],
                'message' => [
                    'message_id' => '123',
                    'from' => [
                        'id' => 'from_id',
                    ],
                    'chat' => [
                        'id' => 'chat_id',
                    ],
                    'date' => '1480369277',
                    'text' => 'Telegram Text',
                ],
                'data' => 'FooBar',
            ],
        ];

        $html = m::mock(Curl::class);
        $html->shouldReceive('post')
            ->twice()
            ->with('https://api.telegram.org/botTELEGRAM-BOT-TOKEN/editMessageReplyMarkup', [], [
                'chat_id' => 'chat_id',
                'message_id' => '123',
                'inline_keyboard' => [],
            ]);

        $request = m::mock(\Illuminate\Http\Request::class.'[getContent]');
        $request->shouldReceive('getContent')->andReturn(json_encode($responseData));

        $driver = new TelegramDriver($request, [
            'telegram_token' => 'TELEGRAM-BOT-TOKEN',
        ], $html);

        $message = $driver->getMessages()[0];
        $this->assertSame('FooBar', $driver->getConversationAnswer($message)->getText());
        $this->assertSame($message, $driver->getConversationAnswer($message)->getMessage());
    }

    /** @test */
    public function it_can_reply_string_messages()
    {
        $responseData = [
            'update_id' => '1234567890',
            'message' => [
                'message_id' => '123',
                'from' => [
                    'id' => 'from_id',
                ],
                'chat' => [
                    'id' => '12345',
                ],
                'date' => '1480369277',
                'text' => 'Telegram Text',
            ],
        ];

        $html = m::mock(Curl::class);
        $html->shouldReceive('post')
            ->once()
            ->with('https://api.telegram.org/botTELEGRAM-BOT-TOKEN/sendMessage', [], [
                'chat_id' => '12345',
                'text' => 'Test',
            ]);

        $request = m::mock(\Illuminate\Http\Request::class.'[getContent]');
        $request->shouldReceive('getContent')->andReturn(json_encode($responseData));

        $driver = new TelegramDriver($request, [
            'telegram_token' => 'TELEGRAM-BOT-TOKEN',
        ], $html);

        $message = $driver->getMessages()[0];
        $driver->sendPayload($driver->buildServicePayload('Test', $message));
    }

    /** @test */
    public function it_can_reply_questions()
    {
        $responseData = [
            'update_id' => '1234567890',
            'message' => [
                'message_id' => '123',
                'from' => [
                    'id' => 'from_id',
                ],
                'chat' => [
                    'id' => '12345',
                ],
                'date' => '1480369277',
                'text' => 'Telegram Text',
            ],
        ];

        $question = Question::create('How are you doing?')
            ->addButton(Button::create('Great')->value('great'))
            ->addButton(Button::create('Good')->value('good'));

        $html = m::mock(Curl::class);
        $html->shouldReceive('post')
            ->once()
            ->with('https://api.telegram.org/botTELEGRAM-BOT-TOKEN/sendMessage', [], [
                'chat_id' => '12345',
                'text' => 'How are you doing?',
                'reply_markup' => json_encode([
                    'inline_keyboard' => [
                        [
                            [
                                'text' => 'Great',
                                'callback_data' => 'great',
                            ],
                        ],
                        [
                            [
                                'text' => 'Good',
                                'callback_data' => 'good',
                            ],
                        ],
                    ],
                ], true),
            ]);

        $request = m::mock(\Illuminate\Http\Request::class.'[getContent]');
        $request->shouldReceive('getContent')->andReturn(json_encode($responseData));

        $driver = new TelegramDriver($request, [
            'telegram_token' => 'TELEGRAM-BOT-TOKEN',
        ], $html);

        $message = $driver->getMessages()[0];
        $driver->sendPayload($driver->buildServicePayload($question, $message));
    }

    /** @test */
    public function it_can_reply_with_additional_parameters()
    {
        $responseData = [
            'update_id' => '1234567890',
            'message' => [
                'message_id' => '123',
                'from' => [
                    'id' => 'from_id',
                ],
                'chat' => [
                    'id' => '12345',
                ],
                'date' => '1480369277',
                'text' => 'Telegram Text',
            ],
        ];

        $html = m::mock(Curl::class);
        $html->shouldReceive('post')
            ->once()
            ->with('https://api.telegram.org/botTELEGRAM-BOT-TOKEN/sendMessage', [], [
                'chat_id' => '12345',
                'text' => 'Test',
                'foo' => 'bar',
            ]);

        $request = m::mock(\Illuminate\Http\Request::class.'[getContent]');
        $request->shouldReceive('getContent')->andReturn(json_encode($responseData));

        $driver = new TelegramDriver($request, [
            'telegram_token' => 'TELEGRAM-BOT-TOKEN',
        ], $html);

        $message = $driver->getMessages()[0];
        $driver->sendPayload($driver->buildServicePayload('Test', $message, [
            'foo' => 'bar',
        ]));
    }

    /** @test */
    public function it_is_configured()
    {
        $request = m::mock(Request::class.'[getContent]');
        $request->shouldReceive('getContent')->andReturn('');
        $htmlInterface = m::mock(Curl::class);

        $driver = new TelegramDriver($request, [
            'telegram_token' => 'TELEGRAM-BOT-TOKEN',
        ], $htmlInterface);

        $this->assertTrue($driver->isConfigured());

        $driver = new TelegramDriver($request, [
            'telegram_token' => null,
        ], $htmlInterface);

        $this->assertFalse($driver->isConfigured());

        $driver = new TelegramDriver($request, [], $htmlInterface);

        $this->assertFalse($driver->isConfigured());
    }

    /** @test */
    public function it_can_reply_message_objects()
    {
        $responseData = [
            'update_id' => '1234567890',
            'message' => [
                'message_id' => '123',
                'from' => [
                    'id' => 'from_id',
                ],
                'chat' => [
                    'id' => '12345',
                ],
                'date' => '1480369277',
                'text' => 'Telegram Text',
            ],
        ];

        $html = m::mock(Curl::class);
        $html->shouldReceive('post')
            ->once()
            ->with('https://api.telegram.org/botTELEGRAM-BOT-TOKEN/sendMessage', [], [
                'chat_id' => '12345',
                'text' => 'Test',
            ]);

        $request = m::mock(\Illuminate\Http\Request::class.'[getContent]');
        $request->shouldReceive('getContent')->andReturn(json_encode($responseData));

        $driver = new TelegramDriver($request, [
            'telegram_token' => 'TELEGRAM-BOT-TOKEN',
        ], $html);

        $message = $driver->getMessages()[0];
        $driver->sendPayload($driver->buildServicePayload(\Mpociot\BotMan\Messages\Message::create('Test'), $message));
    }

    /** @test */
    public function it_can_reply_message_objects_with_image()
    {
        $responseData = [
            'update_id' => '1234567890',
            'message' => [
                'message_id' => '123',
                'from' => [
                    'id' => 'from_id',
                ],
                'chat' => [
                    'id' => '12345',
                ],
                'date' => '1480369277',
                'text' => 'Telegram Text',
            ],
        ];

        $html = m::mock(Curl::class);
        $html->shouldReceive('post')
            ->once()
            ->with('https://api.telegram.org/botTELEGRAM-BOT-TOKEN/sendPhoto', [], [
                'chat_id' => '12345',
                'photo' => 'http://image.url/foo.png',
                'caption' => 'Test',
            ]);

        $request = m::mock(\Illuminate\Http\Request::class.'[getContent]');
        $request->shouldReceive('getContent')->andReturn(json_encode($responseData));

        $driver = new TelegramDriver($request, [
            'telegram_token' => 'TELEGRAM-BOT-TOKEN',
        ], $html);

        $message = $driver->getMessages()[0];
<<<<<<< HEAD
        $driver->reply(\Mpociot\BotMan\Messages\Message::create('Test', Image::url('http://image.url/foo.png')), $message);
=======
        $driver->sendPayload($driver->buildServicePayload(\Mpociot\BotMan\Messages\Message::create('Test', 'http://image.url/foo.png'), $message));
>>>>>>> d8b650e0
    }

    /** @test */
    public function it_can_reply_message_objects_with_gif_image()
    {
        $responseData = [
            'update_id' => '1234567890',
            'message' => [
                'message_id' => '123',
                'from' => [
                    'id' => 'from_id',
                ],
                'chat' => [
                    'id' => '12345',
                ],
                'date' => '1480369277',
                'text' => 'Telegram Text',
            ],
        ];

        $html = m::mock(Curl::class);
        $html->shouldReceive('post')
            ->once()
            ->with('https://api.telegram.org/botTELEGRAM-BOT-TOKEN/sendDocument', [], [
                'chat_id' => '12345',
                'document' => 'http://image.url/foo.gif',
                'caption' => 'Test',
            ]);

        $request = m::mock(\Illuminate\Http\Request::class.'[getContent]');
        $request->shouldReceive('getContent')->andReturn(json_encode($responseData));

        $driver = new TelegramDriver($request, [
            'telegram_token' => 'TELEGRAM-BOT-TOKEN',
        ], $html);

        $message = $driver->getMessages()[0];
<<<<<<< HEAD
        $driver->reply(\Mpociot\BotMan\Messages\Message::create('Test', Image::url('http://image.url/foo.gif')), $message);
=======
        $driver->sendPayload($driver->buildServicePayload(\Mpociot\BotMan\Messages\Message::create('Test', 'http://image.url/foo.gif'), $message));
>>>>>>> d8b650e0
    }

    /** @test */
    public function it_can_reply_message_objects_with_video()
    {
        $responseData = [
            'update_id' => '1234567890',
            'message' => [
                'message_id' => '123',
                'from' => [
                    'id' => 'from_id',
                ],
                'chat' => [
                    'id' => '12345',
                ],
                'date' => '1480369277',
                'text' => 'Telegram Text',
            ],
        ];

        $html = m::mock(Curl::class);
        $html->shouldReceive('post')
            ->once()
            ->with('https://api.telegram.org/botTELEGRAM-BOT-TOKEN/sendVideo', [], [
                'chat_id' => '12345',
                'video' => 'http://image.url/foo.mp4',
                'caption' => 'Test',
            ]);

        $request = m::mock(\Illuminate\Http\Request::class.'[getContent]');
        $request->shouldReceive('getContent')->andReturn(json_encode($responseData));

        $driver = new TelegramDriver($request, [
            'telegram_token' => 'TELEGRAM-BOT-TOKEN',
        ], $html);

        $message = $driver->getMessages()[0];
<<<<<<< HEAD
        $driver->reply(\Mpociot\BotMan\Messages\Message::create('Test', Video::url('http://image.url/foo.mp4')), $message);
=======
        $driver->sendPayload($driver->buildServicePayload(\Mpociot\BotMan\Messages\Message::create('Test')->video('http://image.url/foo.mp4'), $message));
>>>>>>> d8b650e0
    }
}<|MERGE_RESOLUTION|>--- conflicted
+++ resolved
@@ -524,11 +524,7 @@
         ], $html);
 
         $message = $driver->getMessages()[0];
-<<<<<<< HEAD
-        $driver->reply(\Mpociot\BotMan\Messages\Message::create('Test', Image::url('http://image.url/foo.png')), $message);
-=======
-        $driver->sendPayload($driver->buildServicePayload(\Mpociot\BotMan\Messages\Message::create('Test', 'http://image.url/foo.png'), $message));
->>>>>>> d8b650e0
+        $driver->sendPayload($driver->buildServicePayload(\Mpociot\BotMan\Messages\Message::create('Test', Image::url('http://image.url/foo.png')), $message));
     }
 
     /** @test */
@@ -566,11 +562,7 @@
         ], $html);
 
         $message = $driver->getMessages()[0];
-<<<<<<< HEAD
-        $driver->reply(\Mpociot\BotMan\Messages\Message::create('Test', Image::url('http://image.url/foo.gif')), $message);
-=======
-        $driver->sendPayload($driver->buildServicePayload(\Mpociot\BotMan\Messages\Message::create('Test', 'http://image.url/foo.gif'), $message));
->>>>>>> d8b650e0
+        $driver->sendPayload($driver->buildServicePayload(\Mpociot\BotMan\Messages\Message::create('Test', Image::url('http://image.url/foo.gif')), $message));
     }
 
     /** @test */
@@ -608,10 +600,6 @@
         ], $html);
 
         $message = $driver->getMessages()[0];
-<<<<<<< HEAD
-        $driver->reply(\Mpociot\BotMan\Messages\Message::create('Test', Video::url('http://image.url/foo.mp4')), $message);
-=======
-        $driver->sendPayload($driver->buildServicePayload(\Mpociot\BotMan\Messages\Message::create('Test')->video('http://image.url/foo.mp4'), $message));
->>>>>>> d8b650e0
+        $driver->sendPayload($driver->buildServicePayload(\Mpociot\BotMan\Messages\Message::create('Test', Video::url('http://image.url/foo.mp4')), $message));
     }
 }