--- conflicted
+++ resolved
@@ -424,7 +424,6 @@
                     if ($this->loadedConversation === false) {
                         $this->callMatchingMessages();
                     }
-<<<<<<< HEAD
                 }
 
                 /*
@@ -436,19 +435,6 @@
                     $this->getDriver()->messagesHandled();
                 }
 
-=======
-
-                    /*
-                     * If the driver has a  "messagesHandled" method, call it.
-                     * This method can be used to trigger driver methods
-                     * once the messages are handles.
-                     */
-                    if (method_exists($this->getDriver(), 'messagesHandled')) {
-                        $this->getDriver()->messagesHandled();
-                    }
-                }
-
->>>>>>> dc245c12
                 $this->firedDriverEvents = false;
                 $this->message = new IncomingMessage('', '', '');
             }
