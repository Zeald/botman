<?php

namespace Mpociot\BotMan\Traits;

use Closure;
use Mpociot\BotMan\Message;
use Mpociot\BotMan\Question;
use Mpociot\BotMan\Conversation;
use Mpociot\BotMan\DriverManager;
use Illuminate\Support\Collection;
use Opis\Closure\SerializableClosure;
use Mpociot\BotMan\Drivers\SlackRTMDriver;
use Mpociot\BotMan\Interfaces\ShouldQueue;

trait HandlesConversations
{
    /**
     * @param Conversation $instance
     * @param null|string $channel
     * @param null|string $driver
     */
    public function startConversation(Conversation $instance, $channel = null, $driver = null)
    {
        if (! is_null($channel) && ! is_null($driver)) {
            $this->message = new Message('', '', $channel);
            $this->driver = DriverManager::loadFromName($driver, $this->config);
        }
        $instance->setBot($this);
        $instance->run();
    }

    /**
     * @param Conversation $instance
     * @param array|Closure $next
     * @param string|Question $question
     * @param array $additionalParameters
     */
    public function storeConversation(Conversation $instance, $next, $question = null, $additionalParameters = [])
    {
        $this->cache->put($this->message->getConversationIdentifier(), [
            'conversation' => $instance,
            'question' => serialize($question),
            'additionalParameters' => serialize($additionalParameters),
            'next' => $this->prepareCallbacks($next),
            'time' => microtime(),
        ], isset($this->config['conversation_cache_time']) ? $this->config['conversation_cache_time'] : 30);
    }

    /**
     * Get a stored conversation array from the cache for a given message.
     * @param null|Message $message
     * @return array
     */
    public function getStoredConversation($message = null)
    {
        if (is_null($message)) {
            $message = $this->getMessage();
        }

        $conversation = $this->cache->get($message->getConversationIdentifier());
        if (is_null($conversation)) {
            $conversation = $this->cache->get($message->getOriginatedConversationIdentifier());
        }

        return $conversation;
    }

    /**
     * Remove a stored conversation array from the cache for a given message.
     * @param null|Message $message
     */
    public function removeStoredConversation($message = null)
    {
        /*
         * Only remove it from the cache if it was not modified
         * after we loaded the data from the cache.
         */
        if ($this->getStoredConversation($message)['time'] == $this->currentConversationData['time']) {
            $this->cache->pull($this->message->getConversationIdentifier());
            $this->cache->pull($this->message->getOriginatedConversationIdentifier());
        }
    }

    /**
     * @param Closure $closure
     * @return string
     */
    public function serializeClosure(Closure $closure)
    {
        if ($this->getDriver()->getName() !== SlackRTMDriver::DRIVER_NAME) {
            return serialize(new SerializableClosure($closure, true));
        }

        return $closure;
    }

    /**
     * @param mixed $closure
     * @return string
     */
    protected function unserializeClosure($closure)
    {
        if ($this->getDriver()->getName() !== SlackRTMDriver::DRIVER_NAME) {
            return unserialize($closure);
        }

        return $closure;
    }

    /**
     * Prepare an array of pattern / callbacks before
     * caching them.
     *
     * @param array|Closure $callbacks
     * @return array
     */
    protected function prepareCallbacks($callbacks)
    {
        if (is_array($callbacks)) {
            foreach ($callbacks as &$callback) {
                $callback['callback'] = $this->serializeClosure($callback['callback']);
            }
        } else {
            $callbacks = $this->serializeClosure($callbacks);
        }

        return $callbacks;
    }

    /**
     * Look for active conversations and clear the payload
     * if a conversation is found.
     */
    public function loadActiveConversation()
    {
        $this->loadedConversation = false;

<<<<<<< HEAD
        Collection::make($this->getMessages())->filter(function($message) {
            return ($this->cache->has($message->getConversationIdentifier()) || $this->cache->has($message->getOriginatedConversationIdentifier()));
        })->each(function($message) {
=======
        $conversationMessages = Collection::make($this->getMessages())->filter(function ($message) {
            return $this->cache->has($message->getConversationIdentifier()) || $this->cache->has($message->getOriginatedConversationIdentifier());
        })->each(function ($message) {
>>>>>>> 81e2412a
            $convo = $this->getStoredConversation($message);

            // Should we skip the conversation?
            if ($convo['conversation']->skipConversation($message) === true) {
                return;
            }

            // Or stop it entirely?
            if ($convo['conversation']->stopConversation($message) === true) {
                $this->cache->pull($message->getConversationIdentifier());
                $this->cache->pull($message->getOriginatedConversationIdentifier());

                return;
            }

            // Ongoing conversation - let's find the callback.
            $next = false;
            $parameters = [];
            if (is_array($convo['next'])) {
                foreach ($convo['next'] as $callback) {
                    if ($this->isMessageMatching($message, $callback['pattern'], $matches)) {
                        $parameters = array_combine($this->compileParameterNames($callback['pattern']), array_slice($matches, 1));
                        $this->matches = $parameters;
                        $next = $this->unserializeClosure($callback['callback']);
                        break;
                    }
                }
            } else {
                $next = $this->unserializeClosure($convo['next']);
            }

            $this->message = $message;
            $this->currentConversationData = $convo;

            if (is_callable($next)) {
                if ($next instanceof SerializableClosure) {
                    $conversation = $convo['conversation'];
                    if (! $conversation instanceof ShouldQueue) {
                        $conversation->setBot($this);
                    }
                    $next = $next->getClosure()->bindTo($conversation, $conversation);
                }
                array_unshift($parameters, $this->getConversationAnswer());
                array_push($parameters, $convo['conversation']);
                call_user_func_array($next, $parameters);
                // Mark conversation as loaded to avoid triggering the fallback method
                $this->loadedConversation = true;
                $this->removeStoredConversation();
            }
        });
    }
}<|MERGE_RESOLUTION|>--- conflicted
+++ resolved
@@ -135,15 +135,9 @@
     {
         $this->loadedConversation = false;
 
-<<<<<<< HEAD
         Collection::make($this->getMessages())->filter(function($message) {
             return ($this->cache->has($message->getConversationIdentifier()) || $this->cache->has($message->getOriginatedConversationIdentifier()));
         })->each(function($message) {
-=======
-        $conversationMessages = Collection::make($this->getMessages())->filter(function ($message) {
-            return $this->cache->has($message->getConversationIdentifier()) || $this->cache->has($message->getOriginatedConversationIdentifier());
-        })->each(function ($message) {
->>>>>>> 81e2412a
             $convo = $this->getStoredConversation($message);
 
             // Should we skip the conversation?
