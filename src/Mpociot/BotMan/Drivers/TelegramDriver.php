--- conflicted
+++ resolved
@@ -175,7 +175,6 @@
                 'inline_keyboard' => $this->convertQuestion($message),
             ], true);
         } elseif ($message instanceof IncomingMessage) {
-<<<<<<< HEAD
         	if(! is_null($message->getAttachment())) {
 		        $attachment = $message->getAttachment();
 		        if ($attachment instanceof Image) {
@@ -194,24 +193,6 @@
 	        } else {
 		        $parameters['text'] = $message->getText();
 	        }
-=======
-            if (! is_null($message->getImage())) {
-                if (strtolower(pathinfo($message->getImage(), PATHINFO_EXTENSION)) === 'gif') {
-                    $this->endpoint = 'sendDocument';
-                    $parameters['document'] = $message->getImage();
-                } else {
-                    $this->endpoint = 'sendPhoto';
-                    $parameters['photo'] = $message->getImage();
-                }
-                $parameters['caption'] = $message->getMessage();
-            } elseif (! is_null($message->getVideo())) {
-                $this->endpoint = 'sendVideo';
-                $parameters['video'] = $message->getVideo();
-                $parameters['caption'] = $message->getMessage();
-            } else {
-                $parameters['text'] = $message->getMessage();
-            }
->>>>>>> d8b650e0
         } else {
             $parameters['text'] = $message;
         }
