--- conflicted
+++ resolved
@@ -212,11 +212,7 @@
      * @param string|Question $message
      * @param Message $matchingMessage
      * @param array $parameters
-<<<<<<< HEAD
-     * @return Response
-=======
-     * @return array
->>>>>>> d8b650e0
+     * @return array
      */
     protected function respondText($message, $matchingMessage, $parameters = [])
     {
