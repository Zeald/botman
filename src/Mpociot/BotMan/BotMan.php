--- conflicted
+++ resolved
@@ -25,42 +25,7 @@
         ProvidesStorage,
         HandlesConversations;
 
-<<<<<<< HEAD
     /** @var \Symfony\Component\HttpFoundation\ParameterBag */
-=======
-    /**
-     * regular expression to capture named parameters but not quantifiers
-     * captures {name}, but not {1}, {1,}, or {1,2}.
-     */
-    const PARAM_NAME_REGEX = '/\{((?:(?!\d+,?\d+?)\w)+?)\}/';
-
-    /**
-     * Pattern that messages use to identify image uploads.
-     */
-    const IMAGE_PATTERN = '%%%_IMAGE_%%%';
-
-    /**
-     * Pattern that messages use to identify video uploads.
-     */
-    const VIDEO_PATTERN = '%%%_VIDEO_%%%';
-
-    /**
-     * Pattern that messages use to identify audio uploads.
-     */
-    const AUDIO_PATTERN = '%%%_AUDIO_%%%';
-
-    /**
-     * Pattern that messages use to identify location attachment.
-     */
-    const LOCATION_PATTERN = '%%%_LOCATION_%%%';
-
-	/**
-	 * Pattern that messages use to identify file attachment.
-	 */
-	const FILE_PATTERN = '%%%_FILE_%%%';
-
-	/** @var \Symfony\Component\HttpFoundation\ParameterBag */
->>>>>>> 5aef3497
     public $payload;
 
     /** @var \Illuminate\Support\Collection */
@@ -298,7 +263,6 @@
         return $this->hears(Matcher::LOCATION_PATTERN, $callback);
     }
 
-<<<<<<< HEAD
     /**
      * Add additional data (image,video,audio,location) data to
      * callable parameters.
@@ -307,16 +271,6 @@
      * @param array $parameters
      * @return array
      */
-=======
-	/**
-	 * Add additional data (image,video,audio,location) data to
-	 * callable parameters.
-	 *
-	 * @param Message $message
-	 * @param array $parameters
-	 * @return array
-	 */
->>>>>>> 5aef3497
     private function addDataParameters(Message $message, array $parameters)
     {
         $messageText = $message->getText();
@@ -406,41 +360,6 @@
     }
 
     /**
-<<<<<<< HEAD
-=======
-     * @param Message $message
-     * @param string $pattern
-     * @param array $matches
-     * @param array $messageMiddleware
-     * @return int
-     */
-    protected function isMessageMatching(Message $message, $pattern, &$matches, $messageMiddleware = [])
-    {
-        $matches = [];
-
-        $messageText = $message->getText();
-        $answerText = $this->getConversationAnswer()->getValue();
-        if (is_array($answerText)) {
-            $answerText = '';
-        }
-
-        $pattern = str_replace('/', '\/', $pattern);
-        $text = '/^'.preg_replace(self::PARAM_NAME_REGEX, '(.*)', $pattern).'$/iu';
-        $regexMatched = (bool) preg_match($text, $messageText, $matches) || (bool) preg_match($text, $answerText, $matches);
-
-        // Try middleware first
-        $mergedMiddleware = array_merge($this->middleware, $messageMiddleware);
-        if (count($mergedMiddleware)) {
-            return Collection::make($mergedMiddleware)->reject(function ($middleware) use ($message, $pattern, $regexMatched) {
-                return $middleware->isMessageMatching($message, $pattern, $regexMatched);
-            })->isEmpty() === true;
-        }
-
-        return $regexMatched;
-    }
-
-    /**
->>>>>>> 5aef3497
      * @param string|Question $message
      * @param string|array $channel
      * @param DriverInterface|null $driver
