--- conflicted
+++ resolved
@@ -158,10 +158,7 @@
                 return true;
             }
         }
-<<<<<<< HEAD
-=======
 
->>>>>>> dc245c12
         return false;
     }
 
