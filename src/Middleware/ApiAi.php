--- conflicted
+++ resolved
@@ -12,6 +12,9 @@
 {
     /** @var string */
     protected $token;
+
+    /** @var string */
+    protected $lang = 'en';
 
     /** @var HttpInterface */
     protected $http;
@@ -29,14 +32,9 @@
     protected $listenForAction = false;
 
     /**
-<<<<<<< HEAD
-     * API.ai constructor.
-     * @param string $token api.ai access token
-=======
      * Wit constructor.
      * @param string $token api.ai access token
      * @param string $lang language
->>>>>>> 7b022cd8
      * @param HttpInterface $http
      */
     public function __construct($token, HttpInterface $http, $lang = 'en')
@@ -47,14 +45,9 @@
     }
 
     /**
-<<<<<<< HEAD
      * Create a new API.ai middleware instance.
      * @param string $token api.ai access token
-=======
-     * Create a new Wit middleware instance.
-     * @param string $token api.ai access token
      * @param string $lang language
->>>>>>> 7b022cd8
      * @return ApiAi
      */
     public static function create($token, $lang = 'en')
